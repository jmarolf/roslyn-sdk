--- conflicted
+++ resolved
@@ -17,11 +17,7 @@
     <Rule Id="SX1309" Action="Warning" />
   </Rules>
   <Rules AnalyzerId="Roslyn.Diagnostics.Analyzers" RuleNamespace="Roslyn.Diagnostics.Analyzers">
-<<<<<<< HEAD
-    <Rule Id="RS0026" Action="None" /> <!-- AvoidMultipleOverloadsWithOptionalParameters -->
+    <Rule Id="RS1019" Action="None" /> <!-- DiagnosticId must be unique across analyzers: Many tests use similar analyzer instances -->
     <Rule Id="RS1022" Action="None" /> <!-- AD0001: https://github.com/dotnet/roslyn-analyzers/issues/1803 -->
-=======
-    <Rule Id="RS1019" Action="None" /> <!-- DiagnosticId must be unique across analyzers: Many tests use similar analyzer instances -->
->>>>>>> bfeea090
   </Rules>
 </RuleSet>